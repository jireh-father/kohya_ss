--- conflicted
+++ resolved
@@ -3,19 +3,19 @@
 import sys
 import shutil
 import argparse
-<<<<<<< HEAD
-from setup_windows import install
+from setup_windows import install, check_repo_version
 
-# Get the absolute path of the Kohua_SS project directory
+# Get the absolute path of the current file's directory (Kohua_SS project directory)
 project_directory = os.path.dirname(os.path.abspath(__file__))
+
+# Check if the "tools" directory is present in the project_directory
 if "tools" in project_directory:
+    # If the "tools" directory is present, move one level up to the parent directory
     project_directory = os.path.dirname(os.path.dirname(os.path.abspath(__file__)))
-# Add the project directory to the Python search path
+
+# Add the project directory to the beginning of the Python search path
 sys.path.insert(0, project_directory)
 
-=======
-from setup_windows import install, check_repo_version
->>>>>>> d2d949a1
 from library.custom_logging import setup_logging
 
 # Set up logging
