--- conflicted
+++ resolved
@@ -24,9 +24,6 @@
 
 call .\venv\Scripts\activate.bat
 
-<<<<<<< HEAD
-cmd /k python .\setup\setup_windows.py
-=======
 REM Check if the batch was started via double-click
 IF /i "%comspec% /c %~0 " equ "%cmdcmdline:"=%" (
     REM echo This script was started by double clicking.
@@ -35,7 +32,6 @@
     REM echo This script was started from a command prompt.
     python .\setup\setup_windows.py
 )
->>>>>>> 41fbcdca
 
 :: Deactivate the virtual environment
 call .\venv\Scripts\deactivate.bat