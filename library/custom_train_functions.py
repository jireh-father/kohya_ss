--- conflicted
+++ resolved
@@ -1,4 +1,3 @@
-<<<<<<< HEAD
 import torch
 import argparse
 import random
@@ -18,6 +17,9 @@
     snr_weight = torch.minimum(gamma_over_snr, torch.ones_like(gamma_over_snr)).float()  # from paper
     loss = loss * snr_weight
     return loss
+
+
+# TODO train_utilと分散しているのでどちらかに寄せる
 
 
 def add_custom_train_arguments(parser: argparse.ArgumentParser, support_weighted_captions: bool = True):
@@ -348,385 +350,6 @@
 
 # https://wandb.ai/johnowhitaker/multires_noise/reports/Multi-Resolution-Noise-for-Diffusion-Model-Training--VmlldzozNjYyOTU2
 def pyramid_noise_like(noise, device, iterations=6, discount=0.4):
-    b, c, w, h = noise.shape # EDIT: w and h get over-written, rename for a different variant!
-    u = torch.nn.Upsample(size=(w, h), mode="bilinear").to(device)
-    for i in range(iterations):
-        r = random.random() * 2 + 2  # Rather than always going 2x,
-        wn, hn = max(1, int(w / (r**i))), max(1, int(h / (r**i)))
-        noise += u(torch.randn(b, c, wn, hn).to(device)) * discount**i
-        if wn == 1 or hn == 1:
-            break  # Lowest resolution is 1x1
-    return noise / noise.std()  # Scaled back to roughly unit variance
-
-
-# https://www.crosslabs.org//blog/diffusion-with-offset-noise
-def apply_noise_offset(latents, noise, noise_offset, adaptive_noise_scale):
-    if noise_offset is None:
-        return noise
-    if adaptive_noise_scale is not None:
-        # latent shape: (batch_size, channels, height, width)
-        # abs mean value for each channel
-        latent_mean = torch.abs(latents.mean(dim=(2, 3), keepdim=True))
-
-        # multiply adaptive noise scale to the mean value and add it to the noise offset
-        noise_offset = noise_offset + adaptive_noise_scale * latent_mean
-        noise_offset = torch.clamp(noise_offset, 0.0, None) # in case of adaptive noise scale is negative
-
-    noise = noise + noise_offset * torch.randn((latents.shape[0], latents.shape[1], 1, 1), device=latents.device)
-    return noise
-=======
-import torch
-import argparse
-import random
-import re
-from typing import List, Optional, Union
-
-
-def apply_snr_weight(loss, timesteps, noise_scheduler, gamma):
-    alphas_cumprod = noise_scheduler.alphas_cumprod
-    sqrt_alphas_cumprod = torch.sqrt(alphas_cumprod)
-    sqrt_one_minus_alphas_cumprod = torch.sqrt(1.0 - alphas_cumprod)
-    alpha = sqrt_alphas_cumprod
-    sigma = sqrt_one_minus_alphas_cumprod
-    all_snr = (alpha / sigma) ** 2
-    snr = torch.stack([all_snr[t] for t in timesteps])
-    gamma_over_snr = torch.div(torch.ones_like(snr) * gamma, snr)
-    snr_weight = torch.minimum(gamma_over_snr, torch.ones_like(gamma_over_snr)).float()  # from paper
-    loss = loss * snr_weight
-    return loss
-
-
-# TODO train_utilと分散しているのでどちらかに寄せる
-
-
-def add_custom_train_arguments(parser: argparse.ArgumentParser, support_weighted_captions: bool = True):
-    parser.add_argument(
-        "--min_snr_gamma",
-        type=float,
-        default=None,
-        help="gamma for reducing the weight of high loss timesteps. Lower numbers have stronger effect. 5 is recommended by paper. / 低いタイムステップでの高いlossに対して重みを減らすためのgamma値、低いほど効果が強く、論文では5が推奨",
-    )
-    if support_weighted_captions:
-        parser.add_argument(
-            "--weighted_captions",
-            action="store_true",
-            default=False,
-            help="Enable weighted captions in the standard style (token:1.3). No commas inside parens, or shuffle/dropout may break the decoder. / 「[token]」、「(token)」「(token:1.3)」のような重み付きキャプションを有効にする。カンマを括弧内に入れるとシャッフルやdropoutで重みづけがおかしくなるので注意",
-        )
-
-
-re_attention = re.compile(
-    r"""
-\\\(|
-\\\)|
-\\\[|
-\\]|
-\\\\|
-\\|
-\(|
-\[|
-:([+-]?[.\d]+)\)|
-\)|
-]|
-[^\\()\[\]:]+|
-:
-""",
-    re.X,
-)
-
-
-def parse_prompt_attention(text):
-    """
-    Parses a string with attention tokens and returns a list of pairs: text and its associated weight.
-    Accepted tokens are:
-      (abc) - increases attention to abc by a multiplier of 1.1
-      (abc:3.12) - increases attention to abc by a multiplier of 3.12
-      [abc] - decreases attention to abc by a multiplier of 1.1
-      \( - literal character '('
-      \[ - literal character '['
-      \) - literal character ')'
-      \] - literal character ']'
-      \\ - literal character '\'
-      anything else - just text
-    >>> parse_prompt_attention('normal text')
-    [['normal text', 1.0]]
-    >>> parse_prompt_attention('an (important) word')
-    [['an ', 1.0], ['important', 1.1], [' word', 1.0]]
-    >>> parse_prompt_attention('(unbalanced')
-    [['unbalanced', 1.1]]
-    >>> parse_prompt_attention('\(literal\]')
-    [['(literal]', 1.0]]
-    >>> parse_prompt_attention('(unnecessary)(parens)')
-    [['unnecessaryparens', 1.1]]
-    >>> parse_prompt_attention('a (((house:1.3)) [on] a (hill:0.5), sun, (((sky))).')
-    [['a ', 1.0],
-     ['house', 1.5730000000000004],
-     [' ', 1.1],
-     ['on', 1.0],
-     [' a ', 1.1],
-     ['hill', 0.55],
-     [', sun, ', 1.1],
-     ['sky', 1.4641000000000006],
-     ['.', 1.1]]
-    """
-
-    res = []
-    round_brackets = []
-    square_brackets = []
-
-    round_bracket_multiplier = 1.1
-    square_bracket_multiplier = 1 / 1.1
-
-    def multiply_range(start_position, multiplier):
-        for p in range(start_position, len(res)):
-            res[p][1] *= multiplier
-
-    for m in re_attention.finditer(text):
-        text = m.group(0)
-        weight = m.group(1)
-
-        if text.startswith("\\"):
-            res.append([text[1:], 1.0])
-        elif text == "(":
-            round_brackets.append(len(res))
-        elif text == "[":
-            square_brackets.append(len(res))
-        elif weight is not None and len(round_brackets) > 0:
-            multiply_range(round_brackets.pop(), float(weight))
-        elif text == ")" and len(round_brackets) > 0:
-            multiply_range(round_brackets.pop(), round_bracket_multiplier)
-        elif text == "]" and len(square_brackets) > 0:
-            multiply_range(square_brackets.pop(), square_bracket_multiplier)
-        else:
-            res.append([text, 1.0])
-
-    for pos in round_brackets:
-        multiply_range(pos, round_bracket_multiplier)
-
-    for pos in square_brackets:
-        multiply_range(pos, square_bracket_multiplier)
-
-    if len(res) == 0:
-        res = [["", 1.0]]
-
-    # merge runs of identical weights
-    i = 0
-    while i + 1 < len(res):
-        if res[i][1] == res[i + 1][1]:
-            res[i][0] += res[i + 1][0]
-            res.pop(i + 1)
-        else:
-            i += 1
-
-    return res
-
-
-def get_prompts_with_weights(tokenizer, prompt: List[str], max_length: int):
-    r"""
-    Tokenize a list of prompts and return its tokens with weights of each token.
-
-    No padding, starting or ending token is included.
-    """
-    tokens = []
-    weights = []
-    truncated = False
-    for text in prompt:
-        texts_and_weights = parse_prompt_attention(text)
-        text_token = []
-        text_weight = []
-        for word, weight in texts_and_weights:
-            # tokenize and discard the starting and the ending token
-            token = tokenizer(word).input_ids[1:-1]
-            text_token += token
-            # copy the weight by length of token
-            text_weight += [weight] * len(token)
-            # stop if the text is too long (longer than truncation limit)
-            if len(text_token) > max_length:
-                truncated = True
-                break
-        # truncate
-        if len(text_token) > max_length:
-            truncated = True
-            text_token = text_token[:max_length]
-            text_weight = text_weight[:max_length]
-        tokens.append(text_token)
-        weights.append(text_weight)
-    if truncated:
-        print("Prompt was truncated. Try to shorten the prompt or increase max_embeddings_multiples")
-    return tokens, weights
-
-
-def pad_tokens_and_weights(tokens, weights, max_length, bos, eos, no_boseos_middle=True, chunk_length=77):
-    r"""
-    Pad the tokens (with starting and ending tokens) and weights (with 1.0) to max_length.
-    """
-    max_embeddings_multiples = (max_length - 2) // (chunk_length - 2)
-    weights_length = max_length if no_boseos_middle else max_embeddings_multiples * chunk_length
-    for i in range(len(tokens)):
-        tokens[i] = [bos] + tokens[i] + [eos] * (max_length - 1 - len(tokens[i]))
-        if no_boseos_middle:
-            weights[i] = [1.0] + weights[i] + [1.0] * (max_length - 1 - len(weights[i]))
-        else:
-            w = []
-            if len(weights[i]) == 0:
-                w = [1.0] * weights_length
-            else:
-                for j in range(max_embeddings_multiples):
-                    w.append(1.0)  # weight for starting token in this chunk
-                    w += weights[i][j * (chunk_length - 2) : min(len(weights[i]), (j + 1) * (chunk_length - 2))]
-                    w.append(1.0)  # weight for ending token in this chunk
-                w += [1.0] * (weights_length - len(w))
-            weights[i] = w[:]
-
-    return tokens, weights
-
-
-def get_unweighted_text_embeddings(
-    tokenizer,
-    text_encoder,
-    text_input: torch.Tensor,
-    chunk_length: int,
-    clip_skip: int,
-    eos: int,
-    pad: int,
-    no_boseos_middle: Optional[bool] = True,
-):
-    """
-    When the length of tokens is a multiple of the capacity of the text encoder,
-    it should be split into chunks and sent to the text encoder individually.
-    """
-    max_embeddings_multiples = (text_input.shape[1] - 2) // (chunk_length - 2)
-    if max_embeddings_multiples > 1:
-        text_embeddings = []
-        for i in range(max_embeddings_multiples):
-            # extract the i-th chunk
-            text_input_chunk = text_input[:, i * (chunk_length - 2) : (i + 1) * (chunk_length - 2) + 2].clone()
-
-            # cover the head and the tail by the starting and the ending tokens
-            text_input_chunk[:, 0] = text_input[0, 0]
-            if pad == eos:  # v1
-                text_input_chunk[:, -1] = text_input[0, -1]
-            else:  # v2
-                for j in range(len(text_input_chunk)):
-                    if text_input_chunk[j, -1] != eos and text_input_chunk[j, -1] != pad:  # 最後に普通の文字がある
-                        text_input_chunk[j, -1] = eos
-                    if text_input_chunk[j, 1] == pad:  # BOSだけであとはPAD
-                        text_input_chunk[j, 1] = eos
-
-            if clip_skip is None or clip_skip == 1:
-                text_embedding = text_encoder(text_input_chunk)[0]
-            else:
-                enc_out = text_encoder(text_input_chunk, output_hidden_states=True, return_dict=True)
-                text_embedding = enc_out["hidden_states"][-clip_skip]
-                text_embedding = text_encoder.text_model.final_layer_norm(text_embedding)
-
-            # cover the head and the tail by the starting and the ending tokens
-            text_input_chunk[:, 0] = text_input[0, 0]
-            text_input_chunk[:, -1] = text_input[0, -1]
-            text_embedding = text_encoder(text_input_chunk, attention_mask=None)[0]
-
-            if no_boseos_middle:
-                if i == 0:
-                    # discard the ending token
-                    text_embedding = text_embedding[:, :-1]
-                elif i == max_embeddings_multiples - 1:
-                    # discard the starting token
-                    text_embedding = text_embedding[:, 1:]
-                else:
-                    # discard both starting and ending tokens
-                    text_embedding = text_embedding[:, 1:-1]
-
-            text_embeddings.append(text_embedding)
-        text_embeddings = torch.concat(text_embeddings, axis=1)
-    else:
-        text_embeddings = text_encoder(text_input)[0]
-    return text_embeddings
-
-
-def get_weighted_text_embeddings(
-    tokenizer,
-    text_encoder,
-    prompt: Union[str, List[str]],
-    device,
-    max_embeddings_multiples: Optional[int] = 3,
-    no_boseos_middle: Optional[bool] = False,
-    clip_skip=None,
-):
-    r"""
-    Prompts can be assigned with local weights using brackets. For example,
-    prompt 'A (very beautiful) masterpiece' highlights the words 'very beautiful',
-    and the embedding tokens corresponding to the words get multiplied by a constant, 1.1.
-
-    Also, to regularize of the embedding, the weighted embedding would be scaled to preserve the original mean.
-
-    Args:
-        prompt (`str` or `List[str]`):
-            The prompt or prompts to guide the image generation.
-        max_embeddings_multiples (`int`, *optional*, defaults to `3`):
-            The max multiple length of prompt embeddings compared to the max output length of text encoder.
-        no_boseos_middle (`bool`, *optional*, defaults to `False`):
-            If the length of text token is multiples of the capacity of text encoder, whether reserve the starting and
-            ending token in each of the chunk in the middle.
-        skip_parsing (`bool`, *optional*, defaults to `False`):
-            Skip the parsing of brackets.
-        skip_weighting (`bool`, *optional*, defaults to `False`):
-            Skip the weighting. When the parsing is skipped, it is forced True.
-    """
-    max_length = (tokenizer.model_max_length - 2) * max_embeddings_multiples + 2
-    if isinstance(prompt, str):
-        prompt = [prompt]
-
-    prompt_tokens, prompt_weights = get_prompts_with_weights(tokenizer, prompt, max_length - 2)
-
-    # round up the longest length of tokens to a multiple of (model_max_length - 2)
-    max_length = max([len(token) for token in prompt_tokens])
-
-    max_embeddings_multiples = min(
-        max_embeddings_multiples,
-        (max_length - 1) // (tokenizer.model_max_length - 2) + 1,
-    )
-    max_embeddings_multiples = max(1, max_embeddings_multiples)
-    max_length = (tokenizer.model_max_length - 2) * max_embeddings_multiples + 2
-
-    # pad the length of tokens and weights
-    bos = tokenizer.bos_token_id
-    eos = tokenizer.eos_token_id
-    pad = tokenizer.pad_token_id
-    prompt_tokens, prompt_weights = pad_tokens_and_weights(
-        prompt_tokens,
-        prompt_weights,
-        max_length,
-        bos,
-        eos,
-        no_boseos_middle=no_boseos_middle,
-        chunk_length=tokenizer.model_max_length,
-    )
-    prompt_tokens = torch.tensor(prompt_tokens, dtype=torch.long, device=device)
-
-    # get the embeddings
-    text_embeddings = get_unweighted_text_embeddings(
-        tokenizer,
-        text_encoder,
-        prompt_tokens,
-        tokenizer.model_max_length,
-        clip_skip,
-        eos,
-        pad,
-        no_boseos_middle=no_boseos_middle,
-    )
-    prompt_weights = torch.tensor(prompt_weights, dtype=text_embeddings.dtype, device=device)
-
-    # assign weights to the prompts and normalize in the sense of mean
-    previous_mean = text_embeddings.float().mean(axis=[-2, -1]).to(text_embeddings.dtype)
-    text_embeddings = text_embeddings * prompt_weights.unsqueeze(-1)
-    current_mean = text_embeddings.float().mean(axis=[-2, -1]).to(text_embeddings.dtype)
-    text_embeddings = text_embeddings * (previous_mean / current_mean).unsqueeze(-1).unsqueeze(-1)
-
-    return text_embeddings
-
-
-# https://wandb.ai/johnowhitaker/multires_noise/reports/Multi-Resolution-Noise-for-Diffusion-Model-Training--VmlldzozNjYyOTU2
-def pyramid_noise_like(noise, device, iterations=6, discount=0.4):
     b, c, w, h = noise.shape  # EDIT: w and h get over-written, rename for a different variant!
     u = torch.nn.Upsample(size=(w, h), mode="bilinear").to(device)
     for i in range(iterations):
@@ -810,5 +433,4 @@
     noise_perlin = torch.stack(noise_perlin).unsqueeze(0)   # (1, c, w, h)
     noise += noise_perlin # broadcast for each batch
     return noise / noise.std()  # Scaled back to roughly unit variance
-"""
->>>>>>> 6d6df183
+"""