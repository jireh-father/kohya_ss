<<<<<<< HEAD
import torch
import argparse

def apply_snr_weight(loss, timesteps, noise_scheduler, gamma): 
  alphas_cumprod = noise_scheduler.alphas_cumprod
  sqrt_alphas_cumprod = torch.sqrt(alphas_cumprod)
  sqrt_one_minus_alphas_cumprod = torch.sqrt(1.0 - alphas_cumprod)
  alpha = sqrt_alphas_cumprod
  sigma = sqrt_one_minus_alphas_cumprod
  all_snr = (alpha / sigma) ** 2
  snr = torch.stack([all_snr[t] for t in timesteps])
  gamma_over_snr = torch.div(torch.ones_like(snr)*gamma,snr)
  snr_weight = torch.minimum(gamma_over_snr,torch.ones_like(gamma_over_snr)).float() #from paper
  loss = loss * snr_weight
  return loss

def add_custom_train_arguments(parser: argparse.ArgumentParser):
  parser.add_argument("--min_snr_gamma", type=float, default=None, help="gamma for reducing the weight of high loss timesteps. Lower numbers have stronger effect. 5 is recommended by paper. / 低いタイムステップでの高いlossに対して重みを減らすためのgamma値、低いほど効果が強く、論文では5が推奨")
=======
import torch
import argparse
import re
from typing import List, Optional, Union


def apply_snr_weight(loss, timesteps, noise_scheduler, gamma):
    alphas_cumprod = noise_scheduler.alphas_cumprod
    sqrt_alphas_cumprod = torch.sqrt(alphas_cumprod)
    sqrt_one_minus_alphas_cumprod = torch.sqrt(1.0 - alphas_cumprod)
    alpha = sqrt_alphas_cumprod
    sigma = sqrt_one_minus_alphas_cumprod
    all_snr = (alpha / sigma) ** 2
    snr = torch.stack([all_snr[t] for t in timesteps])
    gamma_over_snr = torch.div(torch.ones_like(snr) * gamma, snr)
    snr_weight = torch.minimum(gamma_over_snr, torch.ones_like(gamma_over_snr)).float()  # from paper
    loss = loss * snr_weight
    return loss


def add_custom_train_arguments(parser: argparse.ArgumentParser, support_weighted_captions: bool = True):
    parser.add_argument(
        "--min_snr_gamma",
        type=float,
        default=None,
        help="gamma for reducing the weight of high loss timesteps. Lower numbers have stronger effect. 5 is recommended by paper. / 低いタイムステップでの高いlossに対して重みを減らすためのgamma値、低いほど効果が強く、論文では5が推奨",
    )
    if support_weighted_captions:
        parser.add_argument(
            "--weighted_captions",
            action="store_true",
            default=False,
            help="Enable weighted captions in the standard style (token:1.3). No commas inside parens, or shuffle/dropout may break the decoder. / 「[token]」、「(token)」「(token:1.3)」のような重み付きキャプションを有効にする。カンマを括弧内に入れるとシャッフルやdropoutで重みづけがおかしくなるので注意",
        )


re_attention = re.compile(
    r"""
\\\(|
\\\)|
\\\[|
\\]|
\\\\|
\\|
\(|
\[|
:([+-]?[.\d]+)\)|
\)|
]|
[^\\()\[\]:]+|
:
""",
    re.X,
)


def parse_prompt_attention(text):
    """
    Parses a string with attention tokens and returns a list of pairs: text and its associated weight.
    Accepted tokens are:
      (abc) - increases attention to abc by a multiplier of 1.1
      (abc:3.12) - increases attention to abc by a multiplier of 3.12
      [abc] - decreases attention to abc by a multiplier of 1.1
      \( - literal character '('
      \[ - literal character '['
      \) - literal character ')'
      \] - literal character ']'
      \\ - literal character '\'
      anything else - just text
    >>> parse_prompt_attention('normal text')
    [['normal text', 1.0]]
    >>> parse_prompt_attention('an (important) word')
    [['an ', 1.0], ['important', 1.1], [' word', 1.0]]
    >>> parse_prompt_attention('(unbalanced')
    [['unbalanced', 1.1]]
    >>> parse_prompt_attention('\(literal\]')
    [['(literal]', 1.0]]
    >>> parse_prompt_attention('(unnecessary)(parens)')
    [['unnecessaryparens', 1.1]]
    >>> parse_prompt_attention('a (((house:1.3)) [on] a (hill:0.5), sun, (((sky))).')
    [['a ', 1.0],
     ['house', 1.5730000000000004],
     [' ', 1.1],
     ['on', 1.0],
     [' a ', 1.1],
     ['hill', 0.55],
     [', sun, ', 1.1],
     ['sky', 1.4641000000000006],
     ['.', 1.1]]
    """

    res = []
    round_brackets = []
    square_brackets = []

    round_bracket_multiplier = 1.1
    square_bracket_multiplier = 1 / 1.1

    def multiply_range(start_position, multiplier):
        for p in range(start_position, len(res)):
            res[p][1] *= multiplier

    for m in re_attention.finditer(text):
        text = m.group(0)
        weight = m.group(1)

        if text.startswith("\\"):
            res.append([text[1:], 1.0])
        elif text == "(":
            round_brackets.append(len(res))
        elif text == "[":
            square_brackets.append(len(res))
        elif weight is not None and len(round_brackets) > 0:
            multiply_range(round_brackets.pop(), float(weight))
        elif text == ")" and len(round_brackets) > 0:
            multiply_range(round_brackets.pop(), round_bracket_multiplier)
        elif text == "]" and len(square_brackets) > 0:
            multiply_range(square_brackets.pop(), square_bracket_multiplier)
        else:
            res.append([text, 1.0])

    for pos in round_brackets:
        multiply_range(pos, round_bracket_multiplier)

    for pos in square_brackets:
        multiply_range(pos, square_bracket_multiplier)

    if len(res) == 0:
        res = [["", 1.0]]

    # merge runs of identical weights
    i = 0
    while i + 1 < len(res):
        if res[i][1] == res[i + 1][1]:
            res[i][0] += res[i + 1][0]
            res.pop(i + 1)
        else:
            i += 1

    return res


def get_prompts_with_weights(tokenizer, prompt: List[str], max_length: int):
    r"""
    Tokenize a list of prompts and return its tokens with weights of each token.

    No padding, starting or ending token is included.
    """
    tokens = []
    weights = []
    truncated = False
    for text in prompt:
        texts_and_weights = parse_prompt_attention(text)
        text_token = []
        text_weight = []
        for word, weight in texts_and_weights:
            # tokenize and discard the starting and the ending token
            token = tokenizer(word).input_ids[1:-1]
            text_token += token
            # copy the weight by length of token
            text_weight += [weight] * len(token)
            # stop if the text is too long (longer than truncation limit)
            if len(text_token) > max_length:
                truncated = True
                break
        # truncate
        if len(text_token) > max_length:
            truncated = True
            text_token = text_token[:max_length]
            text_weight = text_weight[:max_length]
        tokens.append(text_token)
        weights.append(text_weight)
    if truncated:
        print("Prompt was truncated. Try to shorten the prompt or increase max_embeddings_multiples")
    return tokens, weights


def pad_tokens_and_weights(tokens, weights, max_length, bos, eos, no_boseos_middle=True, chunk_length=77):
    r"""
    Pad the tokens (with starting and ending tokens) and weights (with 1.0) to max_length.
    """
    max_embeddings_multiples = (max_length - 2) // (chunk_length - 2)
    weights_length = max_length if no_boseos_middle else max_embeddings_multiples * chunk_length
    for i in range(len(tokens)):
        tokens[i] = [bos] + tokens[i] + [eos] * (max_length - 1 - len(tokens[i]))
        if no_boseos_middle:
            weights[i] = [1.0] + weights[i] + [1.0] * (max_length - 1 - len(weights[i]))
        else:
            w = []
            if len(weights[i]) == 0:
                w = [1.0] * weights_length
            else:
                for j in range(max_embeddings_multiples):
                    w.append(1.0)  # weight for starting token in this chunk
                    w += weights[i][j * (chunk_length - 2) : min(len(weights[i]), (j + 1) * (chunk_length - 2))]
                    w.append(1.0)  # weight for ending token in this chunk
                w += [1.0] * (weights_length - len(w))
            weights[i] = w[:]

    return tokens, weights


def get_unweighted_text_embeddings(
    tokenizer,
    text_encoder,
    text_input: torch.Tensor,
    chunk_length: int,
    clip_skip: int,
    eos: int,
    pad: int,
    no_boseos_middle: Optional[bool] = True,
):
    """
    When the length of tokens is a multiple of the capacity of the text encoder,
    it should be split into chunks and sent to the text encoder individually.
    """
    max_embeddings_multiples = (text_input.shape[1] - 2) // (chunk_length - 2)
    if max_embeddings_multiples > 1:
        text_embeddings = []
        for i in range(max_embeddings_multiples):
            # extract the i-th chunk
            text_input_chunk = text_input[:, i * (chunk_length - 2) : (i + 1) * (chunk_length - 2) + 2].clone()

            # cover the head and the tail by the starting and the ending tokens
            text_input_chunk[:, 0] = text_input[0, 0]
            if pad == eos:  # v1
                text_input_chunk[:, -1] = text_input[0, -1]
            else:  # v2
                for j in range(len(text_input_chunk)):
                    if text_input_chunk[j, -1] != eos and text_input_chunk[j, -1] != pad:  # 最後に普通の文字がある
                        text_input_chunk[j, -1] = eos
                    if text_input_chunk[j, 1] == pad:  # BOSだけであとはPAD
                        text_input_chunk[j, 1] = eos

            if clip_skip is None or clip_skip == 1:
                text_embedding = text_encoder(text_input_chunk)[0]
            else:
                enc_out = text_encoder(text_input_chunk, output_hidden_states=True, return_dict=True)
                text_embedding = enc_out["hidden_states"][-clip_skip]
                text_embedding = text_encoder.text_model.final_layer_norm(text_embedding)

            # cover the head and the tail by the starting and the ending tokens
            text_input_chunk[:, 0] = text_input[0, 0]
            text_input_chunk[:, -1] = text_input[0, -1]
            text_embedding = text_encoder(text_input_chunk, attention_mask=None)[0]

            if no_boseos_middle:
                if i == 0:
                    # discard the ending token
                    text_embedding = text_embedding[:, :-1]
                elif i == max_embeddings_multiples - 1:
                    # discard the starting token
                    text_embedding = text_embedding[:, 1:]
                else:
                    # discard both starting and ending tokens
                    text_embedding = text_embedding[:, 1:-1]

            text_embeddings.append(text_embedding)
        text_embeddings = torch.concat(text_embeddings, axis=1)
    else:
        text_embeddings = text_encoder(text_input)[0]
    return text_embeddings


def get_weighted_text_embeddings(
    tokenizer,
    text_encoder,
    prompt: Union[str, List[str]],
    device,
    max_embeddings_multiples: Optional[int] = 3,
    no_boseos_middle: Optional[bool] = False,
    clip_skip=None,
):
    r"""
    Prompts can be assigned with local weights using brackets. For example,
    prompt 'A (very beautiful) masterpiece' highlights the words 'very beautiful',
    and the embedding tokens corresponding to the words get multiplied by a constant, 1.1.

    Also, to regularize of the embedding, the weighted embedding would be scaled to preserve the original mean.

    Args:
        prompt (`str` or `List[str]`):
            The prompt or prompts to guide the image generation.
        max_embeddings_multiples (`int`, *optional*, defaults to `3`):
            The max multiple length of prompt embeddings compared to the max output length of text encoder.
        no_boseos_middle (`bool`, *optional*, defaults to `False`):
            If the length of text token is multiples of the capacity of text encoder, whether reserve the starting and
            ending token in each of the chunk in the middle.
        skip_parsing (`bool`, *optional*, defaults to `False`):
            Skip the parsing of brackets.
        skip_weighting (`bool`, *optional*, defaults to `False`):
            Skip the weighting. When the parsing is skipped, it is forced True.
    """
    max_length = (tokenizer.model_max_length - 2) * max_embeddings_multiples + 2
    if isinstance(prompt, str):
        prompt = [prompt]

    prompt_tokens, prompt_weights = get_prompts_with_weights(tokenizer, prompt, max_length - 2)

    # round up the longest length of tokens to a multiple of (model_max_length - 2)
    max_length = max([len(token) for token in prompt_tokens])

    max_embeddings_multiples = min(
        max_embeddings_multiples,
        (max_length - 1) // (tokenizer.model_max_length - 2) + 1,
    )
    max_embeddings_multiples = max(1, max_embeddings_multiples)
    max_length = (tokenizer.model_max_length - 2) * max_embeddings_multiples + 2

    # pad the length of tokens and weights
    bos = tokenizer.bos_token_id
    eos = tokenizer.eos_token_id
    pad = tokenizer.pad_token_id
    prompt_tokens, prompt_weights = pad_tokens_and_weights(
        prompt_tokens,
        prompt_weights,
        max_length,
        bos,
        eos,
        no_boseos_middle=no_boseos_middle,
        chunk_length=tokenizer.model_max_length,
    )
    prompt_tokens = torch.tensor(prompt_tokens, dtype=torch.long, device=device)

    # get the embeddings
    text_embeddings = get_unweighted_text_embeddings(
        tokenizer,
        text_encoder,
        prompt_tokens,
        tokenizer.model_max_length,
        clip_skip,
        eos,
        pad,
        no_boseos_middle=no_boseos_middle,
    )
    prompt_weights = torch.tensor(prompt_weights, dtype=text_embeddings.dtype, device=device)

    # assign weights to the prompts and normalize in the sense of mean
    previous_mean = text_embeddings.float().mean(axis=[-2, -1]).to(text_embeddings.dtype)
    text_embeddings = text_embeddings * prompt_weights.unsqueeze(-1)
    current_mean = text_embeddings.float().mean(axis=[-2, -1]).to(text_embeddings.dtype)
    text_embeddings = text_embeddings * (previous_mean / current_mean).unsqueeze(-1).unsqueeze(-1)

    return text_embeddings
>>>>>>> 5050971a
<|MERGE_RESOLUTION|>--- conflicted
+++ resolved
@@ -1,23 +1,3 @@
-<<<<<<< HEAD
-import torch
-import argparse
-
-def apply_snr_weight(loss, timesteps, noise_scheduler, gamma): 
-  alphas_cumprod = noise_scheduler.alphas_cumprod
-  sqrt_alphas_cumprod = torch.sqrt(alphas_cumprod)
-  sqrt_one_minus_alphas_cumprod = torch.sqrt(1.0 - alphas_cumprod)
-  alpha = sqrt_alphas_cumprod
-  sigma = sqrt_one_minus_alphas_cumprod
-  all_snr = (alpha / sigma) ** 2
-  snr = torch.stack([all_snr[t] for t in timesteps])
-  gamma_over_snr = torch.div(torch.ones_like(snr)*gamma,snr)
-  snr_weight = torch.minimum(gamma_over_snr,torch.ones_like(gamma_over_snr)).float() #from paper
-  loss = loss * snr_weight
-  return loss
-
-def add_custom_train_arguments(parser: argparse.ArgumentParser):
-  parser.add_argument("--min_snr_gamma", type=float, default=None, help="gamma for reducing the weight of high loss timesteps. Lower numbers have stronger effect. 5 is recommended by paper. / 低いタイムステップでの高いlossに対して重みを減らすためのgamma値、低いほど効果が強く、論文では5が推奨")
-=======
 import torch
 import argparse
 import re
@@ -361,5 +341,4 @@
     current_mean = text_embeddings.float().mean(axis=[-2, -1]).to(text_embeddings.dtype)
     text_embeddings = text_embeddings * (previous_mean / current_mean).unsqueeze(-1).unsqueeze(-1)
 
-    return text_embeddings
->>>>>>> 5050971a
+    return text_embeddings