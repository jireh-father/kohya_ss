# training with captions
# XXX dropped option: hypernetwork training

import argparse
import gc
import math
import os
from multiprocessing import Value

from tqdm import tqdm
import torch
from accelerate.utils import set_seed
from diffusers import DDPMScheduler

import library.train_util as train_util
import library.config_util as config_util
from library.config_util import (
    ConfigSanitizer,
    BlueprintGenerator,
)
import library.custom_train_functions as custom_train_functions
from library.custom_train_functions import (
    apply_snr_weight,
    get_weighted_text_embeddings,
    prepare_scheduler_for_custom_training,
    pyramid_noise_like,
    apply_noise_offset,
    scale_v_prediction_loss_like_noise_prediction,
)


def train(args):
    train_util.verify_training_args(args)
    train_util.prepare_dataset_args(args, True)

    cache_latents = args.cache_latents

    if args.seed is not None:
        set_seed(args.seed)  # 乱数系列を初期化する

    tokenizer = train_util.load_tokenizer(args)

    # データセットを準備する
    if args.dataset_class is None:
        blueprint_generator = BlueprintGenerator(ConfigSanitizer(False, True, False, True))
        if args.dataset_config is not None:
            print(f"Load dataset config from {args.dataset_config}")
            user_config = config_util.load_user_config(args.dataset_config)
            ignored = ["train_data_dir", "in_json"]
            if any(getattr(args, attr) is not None for attr in ignored):
                print(
                    "ignore following options because config file is found: {0} / 設定ファイルが利用されるため以下のオプションは無視されます: {0}".format(
                        ", ".join(ignored)
                    )
                )
        else:
            user_config = {
                "datasets": [
                    {
                        "subsets": [
                            {
                                "image_dir": args.train_data_dir,
                                "metadata_file": args.in_json,
                            }
                        ]
                    }
                ]
            }

        blueprint = blueprint_generator.generate(user_config, args, tokenizer=tokenizer)
        train_dataset_group = config_util.generate_dataset_group_by_blueprint(blueprint.dataset_group)
    else:
        train_dataset_group = train_util.load_arbitrary_dataset(args, tokenizer)

    current_epoch = Value("i", 0)
    current_step = Value("i", 0)
    ds_for_collater = train_dataset_group if args.max_data_loader_n_workers == 0 else None
    collater = train_util.collater_class(current_epoch, current_step, ds_for_collater)

    if args.debug_dataset:
        train_util.debug_dataset(train_dataset_group)
        return
    if len(train_dataset_group) == 0:
        print(
            "No data found. Please verify the metadata file and train_data_dir option. / 画像がありません。メタデータおよびtrain_data_dirオプションを確認してください。"
        )
        return

    if cache_latents:
        assert (
            train_dataset_group.is_latent_cacheable()
        ), "when caching latents, either color_aug or random_crop cannot be used / latentをキャッシュするときはcolor_augとrandom_cropは使えません"

    # acceleratorを準備する
    print("prepare accelerator")
    accelerator = train_util.prepare_accelerator(args)

    # mixed precisionに対応した型を用意しておき適宜castする
    weight_dtype, save_dtype = train_util.prepare_dtype(args)

    # モデルを読み込む
    text_encoder, vae, unet, load_stable_diffusion_format = train_util.load_target_model(args, weight_dtype, accelerator)

    # verify load/save model formats
    if load_stable_diffusion_format:
        src_stable_diffusion_ckpt = args.pretrained_model_name_or_path
        src_diffusers_model_path = None
    else:
        src_stable_diffusion_ckpt = None
        src_diffusers_model_path = args.pretrained_model_name_or_path

    if args.save_model_as is None:
        save_stable_diffusion_format = load_stable_diffusion_format
        use_safetensors = args.use_safetensors
    else:
        save_stable_diffusion_format = args.save_model_as.lower() == "ckpt" or args.save_model_as.lower() == "safetensors"
        use_safetensors = args.use_safetensors or ("safetensors" in args.save_model_as.lower())

    # Diffusers版のxformers使用フラグを設定する関数
    def set_diffusers_xformers_flag(model, valid):
        #   model.set_use_memory_efficient_attention_xformers(valid)            # 次のリリースでなくなりそう
        # pipeが自動で再帰的にset_use_memory_efficient_attention_xformersを探すんだって(;´Д｀)
        # U-Netだけ使う時にはどうすればいいのか……仕方ないからコピって使うか
        # 0.10.2でなんか巻き戻って個別に指定するようになった(;^ω^)

        # Recursively walk through all the children.
        # Any children which exposes the set_use_memory_efficient_attention_xformers method
        # gets the message
        def fn_recursive_set_mem_eff(module: torch.nn.Module):
            if hasattr(module, "set_use_memory_efficient_attention_xformers"):
                module.set_use_memory_efficient_attention_xformers(valid)

            for child in module.children():
                fn_recursive_set_mem_eff(child)

        fn_recursive_set_mem_eff(model)

    # モデルに xformers とか memory efficient attention を組み込む
    if args.diffusers_xformers:
        accelerator.print("Use xformers by Diffusers")
        set_diffusers_xformers_flag(unet, True)
    else:
        # Windows版のxformersはfloatで学習できないのでxformersを使わない設定も可能にしておく必要がある
        accelerator.print("Disable Diffusers' xformers")
        set_diffusers_xformers_flag(unet, False)
        train_util.replace_unet_modules(unet, args.mem_eff_attn, args.xformers, args.sdpa)

    # 学習を準備する
    if cache_latents:
        vae.to(accelerator.device, dtype=weight_dtype)
        vae.requires_grad_(False)
        vae.eval()
        with torch.no_grad():
            train_dataset_group.cache_latents(vae, args.vae_batch_size, args.cache_latents_to_disk, accelerator.is_main_process)
        vae.to("cpu")
        if torch.cuda.is_available():
            torch.cuda.empty_cache()
        gc.collect()

        accelerator.wait_for_everyone()

    # 学習を準備する：モデルを適切な状態にする
    training_models = []
    if args.gradient_checkpointing:
        unet.enable_gradient_checkpointing()
    training_models.append(unet)

    if args.train_text_encoder:
        accelerator.print("enable text encoder training")
        if args.gradient_checkpointing:
            text_encoder.gradient_checkpointing_enable()
        training_models.append(text_encoder)
    else:
        text_encoder.to(accelerator.device, dtype=weight_dtype)
        text_encoder.requires_grad_(False)  # text encoderは学習しない
        if args.gradient_checkpointing:
            text_encoder.gradient_checkpointing_enable()
            text_encoder.train()  # required for gradient_checkpointing
        else:
            text_encoder.eval()

    if not cache_latents:
        vae.requires_grad_(False)
        vae.eval()
        vae.to(accelerator.device, dtype=weight_dtype)

    for m in training_models:
        m.requires_grad_(True)
    params = []
    for m in training_models:
        params.extend(m.parameters())
    params_to_optimize = params

    # 学習に必要なクラスを準備する
    accelerator.print("prepare optimizer, data loader etc.")
    _, _, optimizer = train_util.get_optimizer(args, trainable_params=params_to_optimize)

    # dataloaderを準備する
    # DataLoaderのプロセス数：0はメインプロセスになる
    n_workers = min(args.max_data_loader_n_workers, os.cpu_count() - 1)  # cpu_count-1 ただし最大で指定された数まで
    train_dataloader = torch.utils.data.DataLoader(
        train_dataset_group,
        batch_size=1,
        shuffle=True,
        collate_fn=collater,
        num_workers=n_workers,
        persistent_workers=args.persistent_data_loader_workers,
    )

    # 学習ステップ数を計算する
    if args.max_train_epochs is not None:
        args.max_train_steps = args.max_train_epochs * math.ceil(
            len(train_dataloader) / accelerator.num_processes / args.gradient_accumulation_steps
        )
        accelerator.print(f"override steps. steps for {args.max_train_epochs} epochs is / 指定エポックまでのステップ数: {args.max_train_steps}")

    # データセット側にも学習ステップを送信
    train_dataset_group.set_max_train_steps(args.max_train_steps)

    # lr schedulerを用意する
    lr_scheduler = train_util.get_scheduler_fix(args, optimizer, accelerator.num_processes)

    # 実験的機能：勾配も含めたfp16学習を行う　モデル全体をfp16にする
    if args.full_fp16:
        assert (
            args.mixed_precision == "fp16"
        ), "full_fp16 requires mixed precision='fp16' / full_fp16を使う場合はmixed_precision='fp16'を指定してください。"
        accelerator.print("enable full fp16 training.")
        unet.to(weight_dtype)
        text_encoder.to(weight_dtype)

    # acceleratorがなんかよろしくやってくれるらしい
    if args.train_text_encoder:
        unet, text_encoder, optimizer, train_dataloader, lr_scheduler = accelerator.prepare(
            unet, text_encoder, optimizer, train_dataloader, lr_scheduler
        )
    else:
        unet, optimizer, train_dataloader, lr_scheduler = accelerator.prepare(unet, optimizer, train_dataloader, lr_scheduler)

    # transform DDP after prepare
    text_encoder, unet = train_util.transform_if_model_is_DDP(text_encoder, unet)

    # 実験的機能：勾配も含めたfp16学習を行う　PyTorchにパッチを当ててfp16でのgrad scaleを有効にする
    if args.full_fp16:
        train_util.patch_accelerator_for_fp16_training(accelerator)

    # resumeする
    train_util.resume_from_local_or_hf_if_specified(accelerator, args)

    # epoch数を計算する
    num_update_steps_per_epoch = math.ceil(len(train_dataloader) / args.gradient_accumulation_steps)
    num_train_epochs = math.ceil(args.max_train_steps / num_update_steps_per_epoch)
    if (args.save_n_epoch_ratio is not None) and (args.save_n_epoch_ratio > 0):
        args.save_every_n_epochs = math.floor(num_train_epochs / args.save_n_epoch_ratio) or 1

    # 学習する
    total_batch_size = args.train_batch_size * accelerator.num_processes * args.gradient_accumulation_steps
    accelerator.print("running training / 学習開始")
    accelerator.print(f"  num examples / サンプル数: {train_dataset_group.num_train_images}")
    accelerator.print(f"  num batches per epoch / 1epochのバッチ数: {len(train_dataloader)}")
    accelerator.print(f"  num epochs / epoch数: {num_train_epochs}")
    accelerator.print(f"  batch size per device / バッチサイズ: {args.train_batch_size}")
    accelerator.print(
        f"  total train batch size (with parallel & distributed & accumulation) / 総バッチサイズ（並列学習、勾配合計含む）: {total_batch_size}"
    )
    accelerator.print(f"  gradient accumulation steps / 勾配を合計するステップ数 = {args.gradient_accumulation_steps}")
    accelerator.print(f"  total optimization steps / 学習ステップ数: {args.max_train_steps}")

    progress_bar = tqdm(range(args.max_train_steps), smoothing=0, disable=not accelerator.is_local_main_process, desc="steps")
    global_step = 0

    noise_scheduler = DDPMScheduler(
        beta_start=0.00085, beta_end=0.012, beta_schedule="scaled_linear", num_train_timesteps=1000, clip_sample=False
    )
    prepare_scheduler_for_custom_training(noise_scheduler, accelerator.device)

    if accelerator.is_main_process:
        accelerator.init_trackers("finetuning" if args.log_tracker_name is None else args.log_tracker_name)

    for epoch in range(num_train_epochs):
        accelerator.print(f"\nepoch {epoch+1}/{num_train_epochs}")
        current_epoch.value = epoch + 1

        for m in training_models:
            m.train()

        loss_total = 0
        for step, batch in enumerate(train_dataloader):
            current_step.value = global_step
            with accelerator.accumulate(training_models[0]):  # 複数モデルに対応していない模様だがとりあえずこうしておく
                with torch.no_grad():
                    if "latents" in batch and batch["latents"] is not None:
                        latents = batch["latents"].to(accelerator.device)  # .to(dtype=weight_dtype)
                    else:
                        # latentに変換
                        latents = vae.encode(batch["images"].to(dtype=weight_dtype)).latent_dist.sample()
                    latents = latents * 0.18215
                b_size = latents.shape[0]

                with torch.set_grad_enabled(args.train_text_encoder):
                    # Get the text embedding for conditioning
                    if args.weighted_captions:
                        encoder_hidden_states = get_weighted_text_embeddings(
                            tokenizer,
                            text_encoder,
                            batch["captions"],
                            accelerator.device,
                            args.max_token_length // 75 if args.max_token_length else 1,
                            clip_skip=args.clip_skip,
                        )
                    else:
                        input_ids = batch["input_ids"].to(accelerator.device)
                        encoder_hidden_states = train_util.get_hidden_states(
                            args, input_ids, tokenizer, text_encoder, None if not args.full_fp16 else weight_dtype
                        )

                # Sample noise that we'll add to the latents
                noise = torch.randn_like(latents, device=latents.device)
                if args.noise_offset:
                    noise = apply_noise_offset(latents, noise, args.noise_offset, args.adaptive_noise_scale)
                elif args.multires_noise_iterations:
                    noise = pyramid_noise_like(noise, latents.device, args.multires_noise_iterations, args.multires_noise_discount)

                # Sample a random timestep for each image
                timesteps = torch.randint(0, noise_scheduler.config.num_train_timesteps, (b_size,), device=latents.device)
                timesteps = timesteps.long()

                # Add noise to the latents according to the noise magnitude at each timestep
                # (this is the forward diffusion process)
                noisy_latents = noise_scheduler.add_noise(latents, noise, timesteps)

                # Predict the noise residual
                with accelerator.autocast():
                    noise_pred = unet(noisy_latents, timesteps, encoder_hidden_states).sample

                if args.v_parameterization:
                    # v-parameterization training
                    target = noise_scheduler.get_velocity(latents, noise, timesteps)
                else:
                    target = noise

                if args.min_snr_gamma or args.scale_v_pred_loss_like_noise_pred:
                    # do not mean over batch dimension for snr weight or scale v-pred loss
                    loss = torch.nn.functional.mse_loss(noise_pred.float(), target.float(), reduction="none")
                    loss = loss.mean([1, 2, 3])

                    if args.min_snr_gamma:
                        loss = apply_snr_weight(loss, timesteps, noise_scheduler, args.min_snr_gamma)
                    if args.scale_v_pred_loss_like_noise_pred:
                        loss = scale_v_prediction_loss_like_noise_prediction(loss, timesteps, noise_scheduler)

                    loss = loss.mean()  # mean over batch dimension
                else:
                    loss = torch.nn.functional.mse_loss(noise_pred.float(), target.float(), reduction="mean")

                accelerator.backward(loss)
                if accelerator.sync_gradients and args.max_grad_norm != 0.0:
                    params_to_clip = []
                    for m in training_models:
                        params_to_clip.extend(m.parameters())
                    accelerator.clip_grad_norm_(params_to_clip, args.max_grad_norm)

                optimizer.step()
                lr_scheduler.step()
                optimizer.zero_grad(set_to_none=True)

            # Checks if the accelerator has performed an optimization step behind the scenes
            if accelerator.sync_gradients:
                progress_bar.update(1)
                global_step += 1

                train_util.sample_images(
                    accelerator, args, None, global_step, accelerator.device, vae, tokenizer, text_encoder, unet
                )

                # 指定ステップごとにモデルを保存
                if args.save_every_n_steps is not None and global_step % args.save_every_n_steps == 0:
                    accelerator.wait_for_everyone()
                    if accelerator.is_main_process:
                        src_path = src_stable_diffusion_ckpt if save_stable_diffusion_format else src_diffusers_model_path
                        train_util.save_sd_model_on_epoch_end_or_stepwise(
                            args,
                            False,
                            accelerator,
                            src_path,
                            save_stable_diffusion_format,
                            use_safetensors,
                            save_dtype,
                            epoch,
                            num_train_epochs,
                            global_step,
                            accelerator.unwrap_model(text_encoder),
                            accelerator.unwrap_model(unet),
                            vae,
                        )

            current_loss = loss.detach().item()  # 平均なのでbatch sizeは関係ないはず
            if args.logging_dir is not None:
                logs = {"loss": current_loss, "lr": float(lr_scheduler.get_last_lr()[0])}
<<<<<<< HEAD
                if (
                    args.optimizer_type.lower().startswith("DAdapt".lower()) or args.optimizer_type.lower() == "Prodigy"
                ):  # tracking d*lr value
=======
                if args.optimizer_type.lower().startswith("DAdapt".lower()) or args.optimizer_type.lower() == "Prodigy".lower():  # tracking d*lr value
>>>>>>> 0cfcb5a4
                    logs["lr/d*lr"] = (
                        lr_scheduler.optimizers[0].param_groups[0]["d"] * lr_scheduler.optimizers[0].param_groups[0]["lr"]
                    )
                accelerator.log(logs, step=global_step)

            # TODO moving averageにする
            loss_total += current_loss
            avr_loss = loss_total / (step + 1)
            logs = {"loss": avr_loss}  # , "lr": lr_scheduler.get_last_lr()[0]}
            progress_bar.set_postfix(**logs)

            if global_step >= args.max_train_steps:
                break

        if args.logging_dir is not None:
            logs = {"loss/epoch": loss_total / len(train_dataloader)}
            accelerator.log(logs, step=epoch + 1)

        accelerator.wait_for_everyone()

        if args.save_every_n_epochs is not None:
            if accelerator.is_main_process:
                src_path = src_stable_diffusion_ckpt if save_stable_diffusion_format else src_diffusers_model_path
                train_util.save_sd_model_on_epoch_end_or_stepwise(
                    args,
                    True,
                    accelerator,
                    src_path,
                    save_stable_diffusion_format,
                    use_safetensors,
                    save_dtype,
                    epoch,
                    num_train_epochs,
                    global_step,
                    accelerator.unwrap_model(text_encoder),
                    accelerator.unwrap_model(unet),
                    vae,
                )

        train_util.sample_images(accelerator, args, epoch + 1, global_step, accelerator.device, vae, tokenizer, text_encoder, unet)

    is_main_process = accelerator.is_main_process
    if is_main_process:
        unet = accelerator.unwrap_model(unet)
        text_encoder = accelerator.unwrap_model(text_encoder)

    accelerator.end_training()

    if args.save_state and is_main_process:
        train_util.save_state_on_train_end(args, accelerator)

    del accelerator  # この後メモリを使うのでこれは消す

    if is_main_process:
        src_path = src_stable_diffusion_ckpt if save_stable_diffusion_format else src_diffusers_model_path
        train_util.save_sd_model_on_train_end(
            args, src_path, save_stable_diffusion_format, use_safetensors, save_dtype, epoch, global_step, text_encoder, unet, vae
        )
        print("model saved.")


def setup_parser() -> argparse.ArgumentParser:
    parser = argparse.ArgumentParser()

    train_util.add_sd_models_arguments(parser)
    train_util.add_dataset_arguments(parser, False, True, True)
    train_util.add_training_arguments(parser, False)
    train_util.add_sd_saving_arguments(parser)
    train_util.add_optimizer_arguments(parser)
    config_util.add_config_arguments(parser)
    custom_train_functions.add_custom_train_arguments(parser)

    parser.add_argument("--diffusers_xformers", action="store_true", help="use xformers by diffusers / Diffusersでxformersを使用する")
    parser.add_argument("--train_text_encoder", action="store_true", help="train text encoder / text encoderも学習する")

    return parser


if __name__ == "__main__":
    parser = setup_parser()

    args = parser.parse_args()
    args = train_util.read_config_from_file(args, parser)

    train(args)<|MERGE_RESOLUTION|>--- conflicted
+++ resolved
@@ -397,13 +397,9 @@
             current_loss = loss.detach().item()  # 平均なのでbatch sizeは関係ないはず
             if args.logging_dir is not None:
                 logs = {"loss": current_loss, "lr": float(lr_scheduler.get_last_lr()[0])}
-<<<<<<< HEAD
                 if (
-                    args.optimizer_type.lower().startswith("DAdapt".lower()) or args.optimizer_type.lower() == "Prodigy"
+                    args.optimizer_type.lower().startswith("DAdapt".lower()) or args.optimizer_type.lower() == "Prodigy".lower()
                 ):  # tracking d*lr value
-=======
-                if args.optimizer_type.lower().startswith("DAdapt".lower()) or args.optimizer_type.lower() == "Prodigy".lower():  # tracking d*lr value
->>>>>>> 0cfcb5a4
                     logs["lr/d*lr"] = (
                         lr_scheduler.optimizers[0].param_groups[0]["d"] * lr_scheduler.optimizers[0].param_groups[0]["lr"]
                     )
