import argparse
import gc
import importlib
import json
import math
import os
import random
import time
from multiprocessing import Value

import torch
from accelerate.utils import set_seed
from diffusers import DDPMScheduler
from torch.nn.parallel import DistributedDataParallel as DDP
from tqdm import tqdm

import library.config_ml_util as config_util
import library.custom_train_functions as custom_train_functions
import library.train_util as train_util
from library.config_ml_util import (
    ConfigSanitizer,
    BlueprintGenerator,
)
<<<<<<< HEAD
from library.custom_train_functions import apply_snr_weight
from library.train_util import (
    DreamBoothDataset,
)
=======
import library.custom_train_functions as custom_train_functions
from library.custom_train_functions import apply_snr_weight
>>>>>>> 7c232c09


# TODO 他のスクリプトと共通化する
def generate_step_logs(args: argparse.Namespace, current_loss, avr_loss, lr_scheduler):
    logs = {"loss/current": current_loss, "loss/average": avr_loss}

    if args.network_train_unet_only:
        logs["lr/unet"] = float(lr_scheduler.get_last_lr()[0])
    elif args.network_train_text_encoder_only:
        logs["lr/textencoder"] = float(lr_scheduler.get_last_lr()[0])
    else:
        logs["lr/textencoder"] = float(lr_scheduler.get_last_lr()[0])
        logs["lr/unet"] = float(lr_scheduler.get_last_lr()[-1])  # may be same to textencoder

    if args.optimizer_type.lower() == "DAdaptation".lower():  # tracking d*lr value of unet.
        logs["lr/d*lr"] = lr_scheduler.optimizers[-1].param_groups[0]["d"] * lr_scheduler.optimizers[-1].param_groups[0]["lr"]

    return logs


def train(args):
    session_id = random.randint(0, 2**32)
    training_started_at = time.time()
    train_util.verify_training_args(args)
    train_util.prepare_dataset_args(args, True)

    cache_latents = args.cache_latents
    use_dreambooth_method = args.in_json is None
    use_user_config = args.dataset_config is not None

    if args.seed is not None:
        set_seed(args.seed)

    tokenizer = train_util.load_tokenizer(args)

    # データセットを準備する
    blueprint_generator = BlueprintGenerator(ConfigSanitizer(True, True, True))
    if use_user_config:
        print(f"Load dataset config from {args.dataset_config}")
        user_config = config_util.load_user_config(args.dataset_config)
        ignored = ["train_data_dir", "reg_data_dir", "in_json"]
        if any(getattr(args, attr) is not None for attr in ignored):
            print(
                "ignore following options because config file is found: {0} / 設定ファイルが利用されるため以下のオプションは無視されます: {0}".format(
                    ", ".join(ignored)
                )
            )
    else:
        if use_dreambooth_method:
            print("Use DreamBooth method.")
            user_config = {
                "datasets": [
                    {"subsets": config_util.generate_dreambooth_subsets_config_by_subdirs(args.train_data_dir, args.reg_data_dir)}
                ]
            }
        else:
            print("Train with captions.")
            user_config = {
                "datasets": [
                    {
                        "subsets": [
                            {
                                "image_dir": args.train_data_dir,
                                "metadata_file": args.in_json,
                            }
                        ]
                    }
                ]
            }

    blueprint = blueprint_generator.generate(user_config, args, tokenizer=tokenizer)
    train_dataset_group = config_util.generate_dataset_group_by_blueprint(blueprint.dataset_group)

    current_epoch = Value('i',0)
    current_step = Value('i',0)
    ds_for_collater = train_dataset_group if args.max_data_loader_n_workers == 0 else None
    collater = train_util.collater_class(current_epoch,current_step, ds_for_collater)

    if args.debug_dataset:
        train_util.debug_dataset(train_dataset_group)
        return
    if len(train_dataset_group) == 0:
        print(
            "No data found. Please verify arguments (train_data_dir must be the parent of folders with images) / 画像がありません。引数指定を確認してください（train_data_dirには画像があるフォルダではなく、画像があるフォルダの親フォルダを指定する必要があります）"
        )
        return

    if cache_latents:
        assert (
            train_dataset_group.is_latent_cacheable()
        ), "when caching latents, either color_aug or random_crop cannot be used / latentをキャッシュするときはcolor_augとrandom_cropは使えません"

    # acceleratorを準備する
    print("prepare accelerator")
    accelerator, unwrap_model = train_util.prepare_accelerator(args)
    is_main_process = accelerator.is_main_process

    # mixed precisionに対応した型を用意しておき適宜castする
    weight_dtype, save_dtype = train_util.prepare_dtype(args)

    # モデルを読み込む
    for pi in range(accelerator.state.num_processes):
        # TODO: modify other training scripts as well
        if pi == accelerator.state.local_process_index:
            print(f"loading model for process {accelerator.state.local_process_index}/{accelerator.state.num_processes}")

            text_encoder, vae, unet, _ = train_util.load_target_model(
                args, weight_dtype, accelerator.device if args.lowram else "cpu"
            )

            # work on low-ram device
            if args.lowram:
                text_encoder.to(accelerator.device)
                unet.to(accelerator.device)
                vae.to(accelerator.device)

            gc.collect()
            torch.cuda.empty_cache()
        accelerator.wait_for_everyone()


    # モデルに xformers とか memory efficient attention を組み込む
    train_util.replace_unet_modules(unet, args.mem_eff_attn, args.xformers)

    # 学習を準備する
    if cache_latents:
        vae.to(accelerator.device, dtype=weight_dtype)
        vae.requires_grad_(False)
        vae.eval()
        with torch.no_grad():
            train_dataset_group.cache_latents(vae, args.vae_batch_size)
        vae.to("cpu")
        if torch.cuda.is_available():
            torch.cuda.empty_cache()
        gc.collect()

    # prepare network
    import sys

    sys.path.append(os.path.dirname(__file__))
    print("import network module:", args.network_module)
    network_module = importlib.import_module(args.network_module)

    net_kwargs = {}
    if args.network_args is not None:
        for net_arg in args.network_args:
            key, value = net_arg.split("=")
            net_kwargs[key] = value

    # if a new network is added in future, add if ~ then blocks for each network (;'∀')
    network = network_module.create_network(1.0, args.network_dim, args.network_alpha, vae, text_encoder, unet, **net_kwargs)
    if network is None:
        return

    if args.network_weights is not None:
        print("load network weights from:", args.network_weights)
        network.load_weights(args.network_weights)

    train_unet = not args.network_train_text_encoder_only
    train_text_encoder = not args.network_train_unet_only
    network.apply_to(text_encoder, unet, train_text_encoder, train_unet)

    if args.gradient_checkpointing:
        unet.enable_gradient_checkpointing()
        text_encoder.gradient_checkpointing_enable()
        network.enable_gradient_checkpointing()  # may have no effect

    # 学習に必要なクラスを準備する
    print("prepare optimizer, data loader etc.")

    trainable_params = network.prepare_optimizer_params(args.text_encoder_lr, args.unet_lr)
    optimizer_name, optimizer_args, optimizer = train_util.get_optimizer(args, trainable_params)

    # dataloaderを準備する
    # DataLoaderのプロセス数：0はメインプロセスになる
    n_workers = min(args.max_data_loader_n_workers, os.cpu_count() - 1)  # cpu_count-1 ただし最大で指定された数まで

    train_dataloader = torch.utils.data.DataLoader(
        train_dataset_group,
        batch_size=1,
        shuffle=True,
        collate_fn=collater,
        num_workers=n_workers,
        persistent_workers=args.persistent_data_loader_workers,
    )

    # 学習ステップ数を計算する
    if args.max_train_epochs is not None:
        args.max_train_steps = args.max_train_epochs * math.ceil(len(train_dataloader) / accelerator.num_processes / args.gradient_accumulation_steps)
        if is_main_process:
            print(f"override steps. steps for {args.max_train_epochs} epochs is / 指定エポックまでのステップ数: {args.max_train_steps}")

    # データセット側にも学習ステップを送信
    train_dataset_group.set_max_train_steps(args.max_train_steps)

    # lr schedulerを用意する
    lr_scheduler = train_util.get_scheduler_fix(args, optimizer, accelerator.num_processes)

    # 実験的機能：勾配も含めたfp16学習を行う　モデル全体をfp16にする
    if args.full_fp16:
        assert (
            args.mixed_precision == "fp16"
        ), "full_fp16 requires mixed precision='fp16' / full_fp16を使う場合はmixed_precision='fp16'を指定してください。"
        print("enable full fp16 training.")
        network.to(weight_dtype)

    # acceleratorがなんかよろしくやってくれるらしい
    if train_unet and train_text_encoder:
        unet, text_encoder, network, optimizer, train_dataloader, lr_scheduler = accelerator.prepare(
            unet, text_encoder, network, optimizer, train_dataloader, lr_scheduler
        )
    elif train_unet:
        unet, network, optimizer, train_dataloader, lr_scheduler = accelerator.prepare(
            unet, network, optimizer, train_dataloader, lr_scheduler
        )
    elif train_text_encoder:
        text_encoder, network, optimizer, train_dataloader, lr_scheduler = accelerator.prepare(
            text_encoder, network, optimizer, train_dataloader, lr_scheduler
        )
    else:
        network, optimizer, train_dataloader, lr_scheduler = accelerator.prepare(network, optimizer, train_dataloader, lr_scheduler)

    unet.requires_grad_(False)
    unet.to(accelerator.device, dtype=weight_dtype)
    text_encoder.requires_grad_(False)
    text_encoder.to(accelerator.device)
    if args.gradient_checkpointing:  # according to TI example in Diffusers, train is required
        unet.train()
        text_encoder.train()

        # set top parameter requires_grad = True for gradient checkpointing works
        if type(text_encoder) == DDP:
            text_encoder.module.text_model.embeddings.requires_grad_(True)
        else:
            text_encoder.text_model.embeddings.requires_grad_(True)
    else:
        unet.eval()
        text_encoder.eval()

    # support DistributedDataParallel
    if type(text_encoder) == DDP:
        text_encoder = text_encoder.module
        unet = unet.module
        network = network.module

    network.prepare_grad_etc(text_encoder, unet)

    if not cache_latents:
        vae.requires_grad_(False)
        vae.eval()
        vae.to(accelerator.device, dtype=weight_dtype)

    # 実験的機能：勾配も含めたfp16学習を行う　PyTorchにパッチを当ててfp16でのgrad scaleを有効にする
    if args.full_fp16:
        train_util.patch_accelerator_for_fp16_training(accelerator)

    # resumeする
    if args.resume is not None:
        print(f"resume training from state: {args.resume}")
        accelerator.load_state(args.resume)

    # epoch数を計算する
    num_update_steps_per_epoch = math.ceil(len(train_dataloader) / args.gradient_accumulation_steps)
    num_train_epochs = math.ceil(args.max_train_steps / num_update_steps_per_epoch)
    if (args.save_n_epoch_ratio is not None) and (args.save_n_epoch_ratio > 0):
        args.save_every_n_epochs = math.floor(num_train_epochs / args.save_n_epoch_ratio) or 1

    # 学習する
    # TODO: find a way to handle total batch size when there are multiple datasets
    total_batch_size = args.train_batch_size * accelerator.num_processes * args.gradient_accumulation_steps

    if is_main_process:
        print("running training / 学習開始")
        print(f"  num train images * repeats / 学習画像の数×繰り返し回数: {train_dataset_group.num_train_images}")
        print(f"  num reg images / 正則化画像の数: {train_dataset_group.num_reg_images}")
        print(f"  num batches per epoch / 1epochのバッチ数: {len(train_dataloader)}")
        print(f"  num epochs / epoch数: {num_train_epochs}")
        print(f"  batch size per device / バッチサイズ: {', '.join([str(d.batch_size) for d in train_dataset_group.datasets])}")
        # print(f"  total train batch size (with parallel & distributed & accumulation) / 総バッチサイズ（並列学習、勾配合計含む）: {total_batch_size}")
        print(f"  gradient accumulation steps / 勾配を合計するステップ数 = {args.gradient_accumulation_steps}")
        print(f"  total optimization steps / 学習ステップ数: {args.max_train_steps}")

    # TODO refactor metadata creation and move to util
    metadata = {
        "ss_session_id": session_id,  # random integer indicating which group of epochs the model came from
        "ss_training_started_at": training_started_at,  # unix timestamp
        "ss_output_name": args.output_name,
        "ss_learning_rate": args.learning_rate,
        "ss_text_encoder_lr": args.text_encoder_lr,
        "ss_unet_lr": args.unet_lr,
        "ss_num_train_images": train_dataset_group.num_train_images,
        "ss_num_reg_images": train_dataset_group.num_reg_images,
        "ss_num_batches_per_epoch": len(train_dataloader),
        "ss_num_epochs": num_train_epochs,
        "ss_gradient_checkpointing": args.gradient_checkpointing,
        "ss_gradient_accumulation_steps": args.gradient_accumulation_steps,
        "ss_max_train_steps": args.max_train_steps,
        "ss_lr_warmup_steps": args.lr_warmup_steps,
        "ss_lr_scheduler": args.lr_scheduler,
        "ss_network_module": args.network_module,
        "ss_network_dim": args.network_dim,  # None means default because another network than LoRA may have another default dim
        "ss_network_alpha": args.network_alpha,  # some networks may not use this value
        "ss_mixed_precision": args.mixed_precision,
        "ss_full_fp16": bool(args.full_fp16),
        "ss_v2": bool(args.v2),
        "ss_clip_skip": args.clip_skip,
        "ss_max_token_length": args.max_token_length,
        "ss_cache_latents": bool(args.cache_latents),
        "ss_seed": args.seed,
        "ss_lowram": args.lowram,
        "ss_noise_offset": args.noise_offset,
        "ss_training_comment": args.training_comment,  # will not be updated after training
        "ss_sd_scripts_commit_hash": train_util.get_git_revision_hash(),
        "ss_optimizer": optimizer_name + (f"({optimizer_args})" if len(optimizer_args) > 0 else ""),
        "ss_max_grad_norm": args.max_grad_norm,
        "ss_caption_dropout_rate": args.caption_dropout_rate,
        "ss_caption_dropout_every_n_epochs": args.caption_dropout_every_n_epochs,
        "ss_caption_tag_dropout_rate": args.caption_tag_dropout_rate,
        "ss_face_crop_aug_range": args.face_crop_aug_range,
        "ss_prior_loss_weight": args.prior_loss_weight,
    }

    if use_user_config:
        # save metadata of multiple datasets
        # NOTE: pack "ss_datasets" value as json one time
        #   or should also pack nested collections as json?
        datasets_metadata = []
        tag_frequency = {}  # merge tag frequency for metadata editor
        dataset_dirs_info = {}  # merge subset dirs for metadata editor

        for dataset in train_dataset_group.datasets:
            is_dreambooth_dataset = isinstance(dataset, DreamBoothDataset)
            dataset_metadata = {
                "is_dreambooth": is_dreambooth_dataset,
                "batch_size_per_device": dataset.batch_size,
                "num_train_images": dataset.num_train_images,  # includes repeating
                "num_reg_images": dataset.num_reg_images,
                "resolution": (dataset.width, dataset.height),
                "enable_bucket": bool(dataset.enable_bucket),
                "min_bucket_reso": dataset.min_bucket_reso,
                "max_bucket_reso": dataset.max_bucket_reso,
                "tag_frequency": dataset.tag_frequency,
                "bucket_info": dataset.bucket_info,
            }

            subsets_metadata = []
            for subset in dataset.subsets:
                subset_metadata = {
                    "img_count": subset.img_count,
                    "num_repeats": subset.num_repeats,
                    "color_aug": bool(subset.color_aug),
                    "flip_aug": bool(subset.flip_aug),
                    "random_crop": bool(subset.random_crop),
                    "shuffle_caption": bool(subset.shuffle_caption),
                    "keep_tokens": subset.keep_tokens,
                }

                image_dir_or_metadata_file = None
                if subset.image_dir:
                    image_dir = os.path.basename(subset.image_dir)
                    subset_metadata["image_dir"] = image_dir
                    image_dir_or_metadata_file = image_dir

                if is_dreambooth_dataset:
                    subset_metadata["class_tokens"] = subset.class_tokens
                    subset_metadata["is_reg"] = subset.is_reg
                    if subset.is_reg:
                        image_dir_or_metadata_file = None  # not merging reg dataset
                else:
                    metadata_file = os.path.basename(subset.metadata_file)
                    subset_metadata["metadata_file"] = metadata_file
                    image_dir_or_metadata_file = metadata_file  # may overwrite

                subsets_metadata.append(subset_metadata)

                # merge dataset dir: not reg subset only
                # TODO update additional-network extension to show detailed dataset config from metadata
                if image_dir_or_metadata_file is not None:
                    # datasets may have a certain dir multiple times
                    v = image_dir_or_metadata_file
                    i = 2
                    while v in dataset_dirs_info:
                        v = image_dir_or_metadata_file + f" ({i})"
                        i += 1
                    image_dir_or_metadata_file = v

                    dataset_dirs_info[image_dir_or_metadata_file] = {"n_repeats": subset.num_repeats, "img_count": subset.img_count}

            dataset_metadata["subsets"] = subsets_metadata
            datasets_metadata.append(dataset_metadata)

            # merge tag frequency:
            for ds_dir_name, ds_freq_for_dir in dataset.tag_frequency.items():
                # あるディレクトリが複数のdatasetで使用されている場合、一度だけ数える
                # もともと繰り返し回数を指定しているので、キャプション内でのタグの出現回数と、それが学習で何度使われるかは一致しない
                # なので、ここで複数datasetの回数を合算してもあまり意味はない
                if ds_dir_name in tag_frequency:
                    continue
                tag_frequency[ds_dir_name] = ds_freq_for_dir

        metadata["ss_datasets"] = json.dumps(datasets_metadata)
        metadata["ss_tag_frequency"] = json.dumps(tag_frequency)
        metadata["ss_dataset_dirs"] = json.dumps(dataset_dirs_info)
    else:
        # conserving backward compatibility when using train_dataset_dir and reg_dataset_dir
        assert (
            len(train_dataset_group.datasets) == 1
        ), f"There should be a single dataset but {len(train_dataset_group.datasets)} found. This seems to be a bug. / データセットは1個だけ存在するはずですが、実際には{len(train_dataset_group.datasets)}個でした。プログラムのバグかもしれません。"

        dataset = train_dataset_group.datasets[0]

        dataset_dirs_info = {}
        reg_dataset_dirs_info = {}
        if use_dreambooth_method:
            for subset in dataset.subsets:
                info = reg_dataset_dirs_info if subset.is_reg else dataset_dirs_info
                info[os.path.basename(subset.image_dir)] = {"n_repeats": subset.num_repeats, "img_count": subset.img_count}
        else:
            for subset in dataset.subsets:
                dataset_dirs_info[os.path.basename(subset.metadata_file)] = {
                    "n_repeats": subset.num_repeats,
                    "img_count": subset.img_count,
                }

        metadata.update(
            {
                "ss_batch_size_per_device": args.train_batch_size,
                "ss_total_batch_size": total_batch_size,
                "ss_resolution": args.resolution,
                "ss_color_aug": bool(args.color_aug),
                "ss_flip_aug": bool(args.flip_aug),
                "ss_random_crop": bool(args.random_crop),
                "ss_shuffle_caption": bool(args.shuffle_caption),
                "ss_enable_bucket": bool(dataset.enable_bucket),
                "ss_bucket_no_upscale": bool(dataset.bucket_no_upscale),
                "ss_min_bucket_reso": dataset.min_bucket_reso,
                "ss_max_bucket_reso": dataset.max_bucket_reso,
                "ss_keep_tokens": args.keep_tokens,
                "ss_dataset_dirs": json.dumps(dataset_dirs_info),
                "ss_reg_dataset_dirs": json.dumps(reg_dataset_dirs_info),
                "ss_tag_frequency": json.dumps(dataset.tag_frequency),
                "ss_bucket_info": json.dumps(dataset.bucket_info),
            }
        )

    # add extra args
    if args.network_args:
        metadata["ss_network_args"] = json.dumps(net_kwargs)
        # for key, value in net_kwargs.items():
        #   metadata["ss_arg_" + key] = value

    # model name and hash
    if args.pretrained_model_name_or_path is not None:
        sd_model_name = args.pretrained_model_name_or_path
        if os.path.exists(sd_model_name):
            metadata["ss_sd_model_hash"] = train_util.model_hash(sd_model_name)
            metadata["ss_new_sd_model_hash"] = train_util.calculate_sha256(sd_model_name)
            sd_model_name = os.path.basename(sd_model_name)
        metadata["ss_sd_model_name"] = sd_model_name

    if args.vae is not None:
        vae_name = args.vae
        if os.path.exists(vae_name):
            metadata["ss_vae_hash"] = train_util.model_hash(vae_name)
            metadata["ss_new_vae_hash"] = train_util.calculate_sha256(vae_name)
            vae_name = os.path.basename(vae_name)
        metadata["ss_vae_name"] = vae_name

    metadata = {k: str(v) for k, v in metadata.items()}

    # make minimum metadata for filtering
    minimum_keys = ["ss_network_module", "ss_network_dim", "ss_network_alpha", "ss_network_args"]
    minimum_metadata = {}
    for key in minimum_keys:
        if key in metadata:
            minimum_metadata[key] = metadata[key]

    progress_bar = tqdm(range(args.max_train_steps), smoothing=0, disable=not accelerator.is_local_main_process, desc="steps")
    global_step = 0

    noise_scheduler = DDPMScheduler(
        beta_start=0.00085, beta_end=0.012, beta_schedule="scaled_linear", num_train_timesteps=1000, clip_sample=False
    )
    if accelerator.is_main_process:
        accelerator.init_trackers("network_train")

    loss_list = []
    loss_total = 0.0
    del train_dataset_group
    for epoch in range(num_train_epochs):
        if is_main_process:
            print(f"epoch {epoch+1}/{num_train_epochs}")
        current_epoch.value = epoch+1

        metadata["ss_epoch"] = str(epoch + 1)

        network.on_epoch_start(text_encoder, unet)

        for step, batch in enumerate(train_dataloader):
            current_step.value = global_step
            with accelerator.accumulate(network):
                with torch.no_grad():
                    if "latents" in batch and batch["latents"] is not None:
                        latents = batch["latents"].to(accelerator.device)
                    else:
                        # latentに変換
                        latents = vae.encode(batch["images"].to(dtype=weight_dtype)).latent_dist.sample()
                    latents = latents * 0.18215
                b_size = latents.shape[0]

                with torch.set_grad_enabled(train_text_encoder):
                    # Get the text embedding for conditioning
                    input_ids = batch["input_ids"].to(accelerator.device)
                    encoder_hidden_states = train_util.get_hidden_states(args, input_ids, tokenizer, text_encoder, weight_dtype)

                # Sample noise that we'll add to the latents
                noise = torch.randn_like(latents, device=latents.device)
                if args.noise_offset:
                    # https://www.crosslabs.org//blog/diffusion-with-offset-noise
                    noise += args.noise_offset * torch.randn((latents.shape[0], latents.shape[1], 1, 1), device=latents.device)

                # Sample a random timestep for each image
                timesteps = torch.randint(0, noise_scheduler.config.num_train_timesteps, (b_size,), device=latents.device)
                timesteps = timesteps.long()
                # Add noise to the latents according to the noise magnitude at each timestep
                # (this is the forward diffusion process)
                noisy_latents = noise_scheduler.add_noise(latents, noise, timesteps)

                # Predict the noise residual
                with accelerator.autocast():
                    noise_pred = unet(noisy_latents, timesteps, encoder_hidden_states).sample

                if args.v_parameterization:
                    # v-parameterization training
                    target = noise_scheduler.get_velocity(latents, noise, timesteps)
                else:
                    target = noise

                loss = torch.nn.functional.mse_loss(noise_pred.float(), target.float(), reduction="none")
                loss = loss.mean([1, 2, 3])

                loss_weights = batch["loss_weights"]  # 各sampleごとのweight
                loss = loss * loss_weights

                if args.min_snr_gamma:
                    loss = apply_snr_weight(loss, timesteps, noise_scheduler, args.min_snr_gamma)

                loss = loss.mean()  # 平均なのでbatch_sizeで割る必要なし

                accelerator.backward(loss)
                if accelerator.sync_gradients and args.max_grad_norm != 0.0:
                    params_to_clip = network.get_trainable_params()
                    accelerator.clip_grad_norm_(params_to_clip, args.max_grad_norm)

                optimizer.step()
                lr_scheduler.step()
                optimizer.zero_grad(set_to_none=True)

            # Checks if the accelerator has performed an optimization step behind the scenes
            if accelerator.sync_gradients:
                progress_bar.update(1)
                global_step += 1

                train_util.sample_images(
                    accelerator, args, None, global_step, accelerator.device, vae, tokenizer, text_encoder, unet
                )

            current_loss = loss.detach().item()
            if epoch == 0:
                loss_list.append(current_loss)
            else:
                loss_total -= loss_list[step]
                loss_list[step] = current_loss
            loss_total += current_loss
            avr_loss = loss_total / len(loss_list)
            logs = {"loss": avr_loss}  # , "lr": lr_scheduler.get_last_lr()[0]}
            progress_bar.set_postfix(**logs)

            if args.logging_dir is not None:
                logs = generate_step_logs(args, current_loss, avr_loss, lr_scheduler)
                accelerator.log(logs, step=global_step)

            if global_step >= args.max_train_steps:
                break

        if args.logging_dir is not None:
            logs = {"loss/epoch": loss_total / len(loss_list)}
            accelerator.log(logs, step=epoch + 1)

        accelerator.wait_for_everyone()

        if args.save_every_n_epochs is not None:
            model_name = train_util.DEFAULT_EPOCH_NAME if args.output_name is None else args.output_name

            def save_func():
                ckpt_name = train_util.EPOCH_FILE_NAME.format(model_name, epoch + 1) + "." + args.save_model_as
                ckpt_file = os.path.join(args.output_dir, ckpt_name)
                metadata["ss_training_finished_at"] = str(time.time())
                print(f"saving checkpoint: {ckpt_file}")
                unwrap_model(network).save_weights(ckpt_file, save_dtype, minimum_metadata if args.no_metadata else metadata)

            def remove_old_func(old_epoch_no):
                old_ckpt_name = train_util.EPOCH_FILE_NAME.format(model_name, old_epoch_no) + "." + args.save_model_as
                old_ckpt_file = os.path.join(args.output_dir, old_ckpt_name)
                if os.path.exists(old_ckpt_file):
                    print(f"removing old checkpoint: {old_ckpt_file}")
                    os.remove(old_ckpt_file)

            if is_main_process:
                saving = train_util.save_on_epoch_end(args, save_func, remove_old_func, epoch + 1, num_train_epochs)
                if saving and args.save_state:
                    train_util.save_state_on_epoch_end(args, accelerator, model_name, epoch + 1)

        train_util.sample_images(accelerator, args, epoch + 1, global_step, accelerator.device, vae, tokenizer, text_encoder, unet)

        # end of epoch

    metadata["ss_epoch"] = str(num_train_epochs)
    metadata["ss_training_finished_at"] = str(time.time())

    if is_main_process:
        network = unwrap_model(network)

    accelerator.end_training()

    if args.save_state:
        train_util.save_state_on_train_end(args, accelerator)

    del accelerator  # この後メモリを使うのでこれは消す

    if is_main_process:
        os.makedirs(args.output_dir, exist_ok=True)

        model_name = train_util.DEFAULT_LAST_OUTPUT_NAME if args.output_name is None else args.output_name
        ckpt_name = model_name + "." + args.save_model_as
        ckpt_file = os.path.join(args.output_dir, ckpt_name)

        print(f"save trained model to {ckpt_file}")
        network.save_weights(ckpt_file, save_dtype, minimum_metadata if args.no_metadata else metadata)
        print("model saved.")


def setup_parser() -> argparse.ArgumentParser:
    parser = argparse.ArgumentParser()

    train_util.add_sd_models_arguments(parser)
    train_util.add_dataset_arguments(parser, True, True, True)
    train_util.add_training_arguments(parser, True)
    train_util.add_optimizer_arguments(parser)
    config_util.add_config_arguments(parser)
    custom_train_functions.add_custom_train_arguments(parser)

    parser.add_argument("--no_metadata", action="store_true", help="do not save metadata in output model / メタデータを出力先モデルに保存しない")
    parser.add_argument(
        "--save_model_as",
        type=str,
        default="safetensors",
        choices=[None, "ckpt", "pt", "safetensors"],
        help="format to save the model (default is .safetensors) / モデル保存時の形式（デフォルトはsafetensors）",
    )

    parser.add_argument("--unet_lr", type=float, default=None, help="learning rate for U-Net / U-Netの学習率")
    parser.add_argument("--text_encoder_lr", type=float, default=None, help="learning rate for Text Encoder / Text Encoderの学習率")

    parser.add_argument("--network_weights", type=str, default=None, help="pretrained weights for network / 学習するネットワークの初期重み")
    parser.add_argument("--network_module", type=str, default=None, help="network module to train / 学習対象のネットワークのモジュール")
    parser.add_argument(
        "--network_dim", type=int, default=None, help="network dimensions (depends on each network) / モジュールの次元数（ネットワークにより定義は異なります）"
    )
    parser.add_argument(
        "--network_alpha",
        type=float,
        default=1,
        help="alpha for LoRA weight scaling, default 1 (same as network_dim for same behavior as old version) / LoRaの重み調整のalpha値、デフォルト1（旧バージョンと同じ動作をするにはnetwork_dimと同じ値を指定）",
    )
    parser.add_argument(
        "--network_args", type=str, default=None, nargs="*", help="additional argmuments for network (key=value) / ネットワークへの追加の引数"
    )
    parser.add_argument("--network_train_unet_only", action="store_true", help="only training U-Net part / U-Net関連部分のみ学習する")
    parser.add_argument(
        "--network_train_text_encoder_only", action="store_true", help="only training Text Encoder part / Text Encoder関連部分のみ学習する"
    )
    parser.add_argument(
        "--training_comment", type=str, default=None, help="arbitrary comment string stored in metadata / メタデータに記録する任意のコメント文字列"
    )

    return parser


if __name__ == "__main__":
    parser = setup_parser()

    args = parser.parse_args()
    args = train_util.read_config_from_file(args, parser)

    train(args)<|MERGE_RESOLUTION|>--- conflicted
+++ resolved
@@ -1,35 +1,31 @@
+from torch.nn.parallel import DistributedDataParallel as DDP
+import importlib
 import argparse
 import gc
-import importlib
-import json
 import math
 import os
 import random
 import time
+import json
+import toml
 from multiprocessing import Value
 
+from tqdm import tqdm
 import torch
 from accelerate.utils import set_seed
 from diffusers import DDPMScheduler
-from torch.nn.parallel import DistributedDataParallel as DDP
-from tqdm import tqdm
-
-import library.config_ml_util as config_util
-import library.custom_train_functions as custom_train_functions
+
 import library.train_util as train_util
-from library.config_ml_util import (
+from library.train_util import (
+    DreamBoothDataset,
+)
+import library.config_util as config_util
+from library.config_util import (
     ConfigSanitizer,
     BlueprintGenerator,
 )
-<<<<<<< HEAD
-from library.custom_train_functions import apply_snr_weight
-from library.train_util import (
-    DreamBoothDataset,
-)
-=======
 import library.custom_train_functions as custom_train_functions
 from library.custom_train_functions import apply_snr_weight
->>>>>>> 7c232c09
 
 
 # TODO 他のスクリプトと共通化する
