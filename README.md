--- conflicted
+++ resolved
@@ -182,64 +182,11 @@
 
 ### Launching the GUI on Windows
 
-<<<<<<< HEAD
 The two scripts to launch the GUI on Windows are gui.ps1 and gui.bat in the root directory.
 You can use whichever script you prefer.
-=======
-### 8 Apr. 2021, 2021/4/8:
-
-- Added support for training with weighted captions. Thanks to AI-Casanova for the great contribution! 
-  - Please refer to the PR for details: [PR #336](https://github.com/kohya-ss/sd-scripts/pull/336)
-  - Specify the `--weighted_captions` option. It is available for all training scripts except Textual Inversion and XTI.
-  - This option is also applicable to token strings of the DreamBooth method.
-  - The syntax for weighted captions is almost the same as the Web UI, and you can use things like `(abc)`, `[abc]`, and `(abc:1.23)`. Nesting is also possible.
-  - If you include a comma in the parentheses, the parentheses will not be properly matched in the prompt shuffle/dropout, so do not include a comma in the parentheses.
-
-- 重みづけキャプションによる学習に対応しました。 AI-Casanova 氏の素晴らしい貢献に感謝します。
-  - 詳細はこちらをご確認ください。[PR #336](https://github.com/kohya-ss/sd-scripts/pull/336)
-  - `--weighted_captions` オプションを指定してください。Textual InversionおよびXTIを除く学習スクリプトで使用可能です。
-  - キャプションだけでなく DreamBooth 手法の token string でも有効です。
-  - 重みづけキャプションの記法はWeb UIとほぼ同じで、`(abc)`や`[abc]`、`(abc:1.23)`などが使用できます。入れ子も可能です。
-  - 括弧内にカンマを含めるとプロンプトのshuffle/dropoutで括弧の対応付けがおかしくなるため、括弧内にはカンマを含めないでください。
-  
-### 6 Apr. 2023, 2023/4/6:
-- There may be bugs because I changed a lot. If you cannot revert the script to the previous version when a problem occurs, please wait for the update for a while.
-
-- Added a feature to upload model and state to HuggingFace. Thanks to ddPn08 for the contribution! [PR #348](https://github.com/kohya-ss/sd-scripts/pull/348)
-  - When `--huggingface_repo_id` is specified, the model is uploaded to HuggingFace at the same time as saving the model.
-  - Please note that the access token is handled with caution. Please refer to the [HuggingFace documentation](https://huggingface.co/docs/hub/security-tokens).
-  - For example, specify other arguments as follows.
-    - `--huggingface_repo_id "your-hf-name/your-model" --huggingface_path_in_repo "path" --huggingface_repo_type model --huggingface_repo_visibility private --huggingface_token hf_YourAccessTokenHere`
-  - If `public` is specified for `--huggingface_repo_visibility`, the repository will be public. If the option is omitted or `private` (or anything other than `public`) is specified, it will be private.
-  - If you specify `--save_state` and `--save_state_to_huggingface`, the state will also be uploaded.
-  - If you specify `--resume` and `--resume_from_huggingface`, the state will be downloaded from HuggingFace and resumed.
-    - In this case, the `--resume` option is `--resume {repo_id}/{path_in_repo}:{revision}:{repo_type}`. For example: `--resume_from_huggingface --resume your-hf-name/your-model/path/test-000002-state:main:model`
-  - If you specify `--async_upload`, the upload will be done asynchronously.
-- Added the documentation for applying LoRA to generate with the standard pipeline of Diffusers.   [training LoRA](./train_network_README-ja.md#diffusersのpipelineで生成する) (Japanese only)
-- Support for Attention Couple and regional LoRA in `gen_img_diffusers.py`.
-  - If you use ` AND ` to separate the prompts, each sub-prompt is sequentially applied to LoRA. `--mask_path` is treated as a mask image. The number of sub-prompts and the number of LoRA must match.
-
-
-- 大きく変更したため不具合があるかもしれません。問題が起きた時にスクリプトを前のバージョンに戻せない場合は、しばらく更新を控えてください。
-
-- モデルおよびstateをHuggingFaceにアップロードする機能を各スクリプトに追加しました。 [PR #348](https://github.com/kohya-ss/sd-scripts/pull/348) ddPn08 氏の貢献に感謝します。
-  - `--huggingface_repo_id`が指定されているとモデル保存時に同時にHuggingFaceにアップロードします。
-  - アクセストークンの取り扱いに注意してください。[HuggingFaceのドキュメント](https://huggingface.co/docs/hub/security-tokens)を参照してください。
-  - 他の引数をたとえば以下のように指定してください。
-    - `--huggingface_repo_id "your-hf-name/your-model" --huggingface_path_in_repo "path" --huggingface_repo_type model --huggingface_repo_visibility private --huggingface_token hf_YourAccessTokenHere`
-  - `--huggingface_repo_visibility`に`public`を指定するとリポジトリが公開されます。省略時または`private`（など`public`以外）を指定すると非公開になります。
-  - `--save_state`オプション指定時に`--save_state_to_huggingface`を指定するとstateもアップロードします。
-  - `--resume`オプション指定時に`--resume_from_huggingface`を指定するとHuggingFaceからstateをダウンロードして再開します。
-    - その時の `--resume`オプションは `--resume {repo_id}/{path_in_repo}:{revision}:{repo_type}`になります。例: `--resume_from_huggingface --resume your-hf-name/your-model/path/test-000002-state:main:model`
-  - `--async_upload`オプションを指定するとアップロードを非同期で行います。
-- [LoRAの文書](./train_network_README-ja.md#diffusersのpipelineで生成する)に、LoRAを適用してDiffusersの標準的なパイプラインで生成する方法を追記しました。
-- `gen_img_diffusers.py` で Attention Couple および領域別LoRAに対応しました。
-  - プロンプトを` AND `で区切ると各サブプロンプトが順にLoRAに適用されます。`--mask_path` がマスク画像として扱われます。サブプロンプトの数とLoRAの数は一致している必要があります。
->>>>>>> 5050971a
 
 To launch the Gradio UI, run the script in a terminal with the desired command line arguments, for example:
 
-<<<<<<< HEAD
 `gui.ps1 --listen 127.0.0.1 --server_port 7860 --inbrowser --share`
 
 or
@@ -276,10 +223,6 @@
 ## LoRA
 
 Training a LoRA currently uses the `train_network.py` code. You can create a LoRA network by using the all-in-one `gui.cmd` or by running the dedicated LoRA training GUI with:
-=======
-## Sample image generation during training
-  A prompt file might look like this, for example
->>>>>>> 5050971a
 
 ```
 .\venv\Scripts\activate
@@ -315,9 +258,19 @@
 
 ## Change History
 
+* 2023/04/09 (v21.5.2)
+
+    - Added support for training with weighted captions. Thanks to AI-Casanova for the great contribution! 
+    - Please refer to the PR for details: [PR #336](https://github.com/kohya-ss/sd-scripts/pull/336)
+    - Specify the `--weighted_captions` option. It is available for all training scripts except Textual Inversion and XTI.
+    - This option is also applicable to token strings of the DreamBooth method.
+    - The syntax for weighted captions is almost the same as the Web UI, and you can use things like `(abc)`, `[abc]`, and `(abc:1.23)`. Nesting is also possible.
+    - If you include a comma in the parentheses, the parentheses will not be properly matched in the prompt shuffle/dropout, so do not include a comma in the parentheses.
+  
 * 2023/04/08 (v21.5.1)
     - Integrate latest sd-scripts updates. Not integrated in the GUI. Will consider if you think it is wort integrating. At the moment you can add the required parameters using the `Additional parameters` field under the `Advanced Configuration` accordion in the `Training Parameters` tab:
         - There may be bugs because I changed a lot. If you cannot revert the script to the previous version when a problem occurs, please wait for the update for a while.
+    - There may be bugs because I changed a lot. If you cannot revert the script to the previous version when a problem occurs, please wait for the update for a while.
 
         - Added a feature to upload model and state to HuggingFace. Thanks to ddPn08 for the contribution! [PR #348](https://github.com/kohya-ss/sd-scripts/pull/348)
         - When `--huggingface_repo_id` is specified, the model is uploaded to HuggingFace at the same time as saving the model.
